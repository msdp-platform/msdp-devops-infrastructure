<<<<<<< HEAD
variable "org" {
  type = string
}

variable "env" {
  type = string
}

variable "region" {
  type = string
}

variable "cluster_name" {
  type = string
}

variable "vpc_id" {
  type = string
}

variable "private_subnet_ids" {
  type = list(string)
}

variable "k8s_version" {
  type = string
}

variable "node_group_name" {
  type = string
}

variable "node_instance_type" {
  type = string
}

variable "node_desired" {
  type = number
}

variable "node_min" {
  type = number
}

variable "node_max" {
  type = number
}

variable "tags" {
  type    = map(string)
  default = {}
=======
variable "org" { type = string }
variable "env" { type = string }
variable "region" { type = string }
variable "cluster_name" { type = string }
variable "vpc_id" { type = string }
variable "private_subnet_ids" { type = list(string) }
variable "k8s_version" { type = string }
variable "node_group_name" { type = string }
variable "node_instance_type" { type = string }
variable "node_desired" { type = number }
variable "node_min" { type = number }
variable "node_max" { type = number }
variable "tags" {
  type = map(string)
  default = {}
}

  
variable "global_config_path" {
  type = string
  description = "Path to the global configuration YAML"
}

variable "env_config_path" {
  type = string
  description = "Path to the environment specific configuration YAML"
>>>>>>> 51059ac8
}<|MERGE_RESOLUTION|>--- conflicted
+++ resolved
@@ -1,56 +1,3 @@
-<<<<<<< HEAD
-variable "org" {
-  type = string
-}
-
-variable "env" {
-  type = string
-}
-
-variable "region" {
-  type = string
-}
-
-variable "cluster_name" {
-  type = string
-}
-
-variable "vpc_id" {
-  type = string
-}
-
-variable "private_subnet_ids" {
-  type = list(string)
-}
-
-variable "k8s_version" {
-  type = string
-}
-
-variable "node_group_name" {
-  type = string
-}
-
-variable "node_instance_type" {
-  type = string
-}
-
-variable "node_desired" {
-  type = number
-}
-
-variable "node_min" {
-  type = number
-}
-
-variable "node_max" {
-  type = number
-}
-
-variable "tags" {
-  type    = map(string)
-  default = {}
-=======
 variable "org" { type = string }
 variable "env" { type = string }
 variable "region" { type = string }
@@ -77,5 +24,4 @@
 variable "env_config_path" {
   type = string
   description = "Path to the environment specific configuration YAML"
->>>>>>> 51059ac8
 }