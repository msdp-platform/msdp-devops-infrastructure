metadata:
  name: msdp-components
  description: Component registry for MSDP DevOps Infrastructure
  version: 1.0.0
  generated: "2025-09-09T11:01:25Z"
components:
  nginx_ingress:
    type: helm
    category: networking
    namespace: ingress-nginx
    version: v1.13.2
    dependencies: []
    chart: ingress-nginx
    repository: https://kubernetes.github.io/ingress-nginx
    chart_version: 4.8.3
  cert_manager:
    type: helm
    category: networking
    namespace: cert-manager
    version: ""
    dependencies: []
    chart: cert-manager
    repository: https://charts.jetstack.io
    chart_version: ""
  external_dns:
    type: yaml
    category: networking
    namespace: external-dns
    version: v0.19.0
    dependencies: []
    path: infrastructure/platforms/networking/external-dns
  prometheus:
    type: helm
    category: monitoring
    namespace: monitoring
    version: v0.85.0
    dependencies: []
    chart: kube-prometheus-stack
    repository: https://prometheus-community.github.io/helm-charts
    chart_version: 77.5.0
  grafana:
    type: helm
    category: monitoring
    namespace: monitoring
    version: 12.1.1
    dependencies:
      - prometheus
    chart: grafana
    repository: https://grafana.github.io/helm-charts
    chart_version: 6.61.0
  argocd:
    type: helm
    category: gitops
    namespace: argocd
    version: v2.9.3
    dependencies:
      - nginx_ingress
      - cert_manager
    chart: argo-cd
    repository: https://argoproj.github.io/argo-helm
    chart_version: 5.53.0
<<<<<<< HEAD
  # backstage:
  #   type: helm
  #   category: platform
  #   namespace: backstage
  #   version: 1.33.5
  #   dependencies:
  #     - argocd
  #   chart: oci://ghcr.io/backstage/charts/backstage
  #   repository: ""
  #   chart_version: 2.6.1
  #   path: infrastructure/applications/backstage
=======
  backstage:
    type: helm
    category: platform
    namespace: backstage
    version: 1.33.5
    dependencies:
      - argocd
    chart: oci://ghcr.io/backstage/charts/backstage
    repository: ""
    chart_version: 2.6.1
    path: infrastructure/applications/backstage
>>>>>>> 9b927c5f
  crossplane:
    type: helm
    category: infrastructure
    namespace: crossplane-system
    version: v2.0.2
    dependencies: []
    chart: crossplane
    repository: https://charts.crossplane.io/stable
    chart_version: 2.0.2<|MERGE_RESOLUTION|>--- conflicted
+++ resolved
@@ -59,19 +59,6 @@
     chart: argo-cd
     repository: https://argoproj.github.io/argo-helm
     chart_version: 5.53.0
-<<<<<<< HEAD
-  # backstage:
-  #   type: helm
-  #   category: platform
-  #   namespace: backstage
-  #   version: 1.33.5
-  #   dependencies:
-  #     - argocd
-  #   chart: oci://ghcr.io/backstage/charts/backstage
-  #   repository: ""
-  #   chart_version: 2.6.1
-  #   path: infrastructure/applications/backstage
-=======
   backstage:
     type: helm
     category: platform
@@ -83,7 +70,6 @@
     repository: ""
     chart_version: 2.6.1
     path: infrastructure/applications/backstage
->>>>>>> 9b927c5f
   crossplane:
     type: helm
     category: infrastructure
