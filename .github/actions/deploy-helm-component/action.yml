name: "Deploy Helm Component"
description: "Deploy a component using Helm with configuration merging"

inputs:
  component_name:
    description: "Component name"
    required: true
  component_config:
    description: "Component configuration JSON"
    required: true
  environment:
    description: "Environment name"
    required: true
  dry_run:
    description: "Perform dry run"
    required: false
    default: "false"

runs:
  using: "composite"
  steps:
    - name: Parse Component Configuration
      id: parse
      shell: bash
      run: |
        echo "🔧 Parsing component configuration for ${{ inputs.component_name }}..."

        # Parse the component config JSON
        echo '${{ inputs.component_config }}' > /tmp/component.json

        CHART=$(jq -r '.chart' /tmp/component.json)
        REPOSITORY=$(jq -r '.repository' /tmp/component.json)
        NAMESPACE=$(jq -r '.namespace' /tmp/component.json)
        CHART_VERSION=$(jq -r '.chart_version' /tmp/component.json)
        CATEGORY=$(jq -r '.category' /tmp/component.json)

        echo "chart=$CHART" >> $GITHUB_OUTPUT
        echo "repository=$REPOSITORY" >> $GITHUB_OUTPUT
        echo "namespace=$NAMESPACE" >> $GITHUB_OUTPUT
        echo "chart_version=$CHART_VERSION" >> $GITHUB_OUTPUT
        echo "category=$CATEGORY" >> $GITHUB_OUTPUT

        echo "📋 Component details:"
        echo "  Chart: $CHART"
        echo "  Repository: $REPOSITORY"
        echo "  Namespace: $NAMESPACE"
        echo "  Version: $CHART_VERSION"

    - name: Setup Helm Repository
      shell: bash
      run: |
        echo "📦 Setting up Helm repository for ${{ inputs.component_name }}..."
<<<<<<< HEAD

        REPO_NAME="${{ inputs.component_name }}-repo"
        REPO_URL="${{ steps.parse.outputs.repository }}"

        # Special case for Backstage OCI chart
        if [ "${{ inputs.component_name }}" = "backstage" ] && [ -z "$REPO_URL" ]; then
          echo "🔧 Backstage OCI chart detected - skipping repository setup"
          echo "✅ OCI chart - no repository setup needed"
        else
          # Add repository for traditional Helm charts
          helm repo add "$REPO_NAME" "$REPO_URL"
          helm repo update
=======
        
        CHART="${{ steps.parse.outputs.chart }}"
        REPO_URL="${{ steps.parse.outputs.repository }}"
        
        # Check if this is an OCI chart
        if [[ "$CHART" == oci://* ]]; then
          echo "🔧 Detected OCI chart: $CHART"
          echo "✅ OCI chart detected - no repository setup needed"
        else
          echo "📦 Setting up traditional Helm repository..."
          REPO_NAME="${{ inputs.component_name }}-repo"
          
          # Add repository
          helm repo add "$REPO_NAME" "$REPO_URL"
          helm repo update
          
>>>>>>> 9b927c5f
          echo "✅ Repository added: $REPO_NAME -> $REPO_URL"
        fi

    - name: Generate Component Values
      id: values
      shell: bash
      run: |
        echo "🔧 Generating values for ${{ inputs.component_name }}..."

        COMPONENT="${{ inputs.component_name }}"
        ENV="${{ inputs.environment }}"
        VALUES_FILE="/tmp/${COMPONENT}-values.yaml"

        # Start with global component config
        GLOBAL_CONFIG="infrastructure/config/global.yaml"
        ENV_CONFIG="infrastructure/config/environments/${ENV}.yaml"
        COMPONENT_CONFIG="infrastructure/config/components/${COMPONENT}.yaml"

        # Create base values from global config
        yq eval ".platform_components.${COMPONENT} // .applications.${COMPONENT}" "$GLOBAL_CONFIG" > "$VALUES_FILE"

        # Merge environment overrides if they exist
        if [ -f "$ENV_CONFIG" ] && yq eval ".overrides.${COMPONENT}" "$ENV_CONFIG" | grep -v "null"; then
          yq eval-all 'select(fileIndex == 0) * select(fileIndex == 1)' \
            "$VALUES_FILE" \
            <(yq eval ".overrides.${COMPONENT}" "$ENV_CONFIG") > "${VALUES_FILE}.tmp"
          mv "${VALUES_FILE}.tmp" "$VALUES_FILE"
        fi

        # Add environment-specific settings
        DOMAIN="${{ inputs.environment }}.$(yq eval '.domains.base' $GLOBAL_CONFIG)"

        # Component-specific domain configuration
        case "$COMPONENT" in
          "grafana")
            yq eval ".ingress.hosts[0] = \"grafana.$DOMAIN\"" -i "$VALUES_FILE"
            yq eval ".ingress.enabled = true" -i "$VALUES_FILE"
            ;;
          "argocd")
            yq eval ".server.ingress.hosts[0] = \"argocd.$DOMAIN\"" -i "$VALUES_FILE"
            yq eval ".server.ingress.enabled = true" -i "$VALUES_FILE"
            ;;
          "prometheus")
            yq eval ".prometheus.ingress.hosts[0] = \"prometheus.$DOMAIN\"" -i "$VALUES_FILE"
            yq eval ".prometheus.ingress.enabled = true" -i "$VALUES_FILE"
            ;;
        esac

        echo "values_file=$VALUES_FILE" >> $GITHUB_OUTPUT

        echo "📝 Generated values file: $VALUES_FILE"
        echo "🔍 Values preview:"
        head -20 "$VALUES_FILE"

    - name: Create Namespace
      shell: bash
      run: |
        echo "📁 Creating namespace: ${{ steps.parse.outputs.namespace }}"

        # Ensure we're using the correct kubeconfig
        if [ -z "$KUBECONFIG" ]; then
          echo "⚠️ KUBECONFIG not set, using default"
        else
          echo "✅ Using KUBECONFIG: $KUBECONFIG"
        fi

        kubectl create namespace "${{ steps.parse.outputs.namespace }}" --dry-run=client -o yaml | kubectl apply -f -

    - name: Create Required Secrets
      shell: bash
      run: |
        echo "🔐 Creating required secrets for ${{ inputs.component_name }}..."

        NAMESPACE="${{ steps.parse.outputs.namespace }}"
        COMPONENT="${{ inputs.component_name }}"

        case "$COMPONENT" in
          "grafana")
            if ! kubectl get secret grafana-admin-secret -n "$NAMESPACE" >/dev/null 2>&1; then
              kubectl create secret generic grafana-admin-secret \
                --namespace="$NAMESPACE" \
                --from-literal=admin-user=admin \
                --from-literal=admin-password="$(openssl rand -base64 32)"
              echo "✅ Created grafana-admin-secret"
            else
              echo "✅ grafana-admin-secret already exists"
            fi
            ;;
          *)
            echo "ℹ️ No special secrets required for $COMPONENT"
            ;;
        esac

    - name: Deploy Helm Chart
      shell: bash
      run: |
        echo "🚀 Deploying ${{ inputs.component_name }}..."

        # Convert component name to valid Helm release name (replace underscores with hyphens)
        RELEASE_NAME=$(echo "${{ inputs.component_name }}" | tr '_' '-')
        REPO_NAME="${{ inputs.component_name }}-repo"
        CHART="${{ steps.parse.outputs.chart }}"
        NAMESPACE="${{ steps.parse.outputs.namespace }}"
        CHART_VERSION="${{ steps.parse.outputs.chart_version }}"
        VALUES_FILE="${{ steps.values.outputs.values_file }}"

        echo "📋 Release name: $RELEASE_NAME (converted from ${{ inputs.component_name }})"
<<<<<<< HEAD

        # Special case for Backstage OCI chart
        if [ "${{ inputs.component_name }}" = "backstage" ] && [ -z "$REPO_URL" ]; then
          echo "🔧 Deploying Backstage OCI chart: $CHART"
=======
        
        # Check if this is an OCI chart
        if [[ "$CHART" == oci://* ]]; then
          echo "🔧 Deploying OCI chart: $CHART"
>>>>>>> 9b927c5f
          if [ "${{ inputs.dry_run }}" = "true" ]; then
            echo "🔍 DRY RUN MODE"
            helm install "$RELEASE_NAME" "$CHART" \
              --namespace "$NAMESPACE" \
              --version "$CHART_VERSION" \
              --values "$VALUES_FILE" \
              --dry-run --debug
          else
            helm upgrade --install "$RELEASE_NAME" "$CHART" \
              --namespace "$NAMESPACE" \
              --version "$CHART_VERSION" \
              --values "$VALUES_FILE" \
              --wait --timeout=10m \
              --create-namespace
            
            echo "✅ Successfully deployed ${{ inputs.component_name }} as $RELEASE_NAME (OCI chart)"
          fi
        else
          echo "📦 Deploying traditional Helm chart: $REPO_NAME/$CHART"
          if [ "${{ inputs.dry_run }}" = "true" ]; then
            echo "🔍 DRY RUN MODE"
            helm install "$RELEASE_NAME" "$REPO_NAME/$CHART" \
              --namespace "$NAMESPACE" \
              --version "$CHART_VERSION" \
              --values "$VALUES_FILE" \
              --dry-run --debug
          else
            helm upgrade --install "$RELEASE_NAME" "$REPO_NAME/$CHART" \
              --namespace "$NAMESPACE" \
              --version "$CHART_VERSION" \
              --values "$VALUES_FILE" \
              --wait --timeout=10m \
              --create-namespace
            
            echo "✅ Successfully deployed ${{ inputs.component_name }} as $RELEASE_NAME"
          fi
        fi
          
          # Post-deployment steps for specific components
          case "${{ inputs.component_name }}" in
            "cert_manager")
              echo "🔧 Applying ClusterIssuer for cert-manager..."
              # Wait for cert-manager to be ready
              kubectl wait --for=condition=ready pod -l app.kubernetes.io/name=cert-manager -n "${{ steps.parse.outputs.namespace }}" --timeout=300s
              # Apply ClusterIssuer
              kubectl apply -f infrastructure/platforms/networking/cert-manager/cluster-issuer.yaml
              echo "✅ ClusterIssuer applied successfully"
              ;;
          esac
        fi

    - name: Verify Deployment
      if: inputs.dry_run != 'true'
      shell: bash
      run: |
        echo "🔍 Verifying deployment of ${{ inputs.component_name }}..."

        NAMESPACE="${{ steps.parse.outputs.namespace }}"

        # Check pods
        kubectl get pods -n "$NAMESPACE" -l "app.kubernetes.io/name=${{ inputs.component_name }}"

        # Check services
        kubectl get svc -n "$NAMESPACE"

        # Check ingress if it should exist
        kubectl get ingress -n "$NAMESPACE" || echo "ℹ️ No ingress found (may be normal)"

        echo "✅ Verification complete for ${{ inputs.component_name }}"<|MERGE_RESOLUTION|>--- conflicted
+++ resolved
@@ -50,24 +50,10 @@
       shell: bash
       run: |
         echo "📦 Setting up Helm repository for ${{ inputs.component_name }}..."
-<<<<<<< HEAD
-
-        REPO_NAME="${{ inputs.component_name }}-repo"
-        REPO_URL="${{ steps.parse.outputs.repository }}"
-
-        # Special case for Backstage OCI chart
-        if [ "${{ inputs.component_name }}" = "backstage" ] && [ -z "$REPO_URL" ]; then
-          echo "🔧 Backstage OCI chart detected - skipping repository setup"
-          echo "✅ OCI chart - no repository setup needed"
-        else
-          # Add repository for traditional Helm charts
-          helm repo add "$REPO_NAME" "$REPO_URL"
-          helm repo update
-=======
-        
+
         CHART="${{ steps.parse.outputs.chart }}"
         REPO_URL="${{ steps.parse.outputs.repository }}"
-        
+
         # Check if this is an OCI chart
         if [[ "$CHART" == oci://* ]]; then
           echo "🔧 Detected OCI chart: $CHART"
@@ -80,7 +66,6 @@
           helm repo add "$REPO_NAME" "$REPO_URL"
           helm repo update
           
->>>>>>> 9b927c5f
           echo "✅ Repository added: $REPO_NAME -> $REPO_URL"
         fi
 
@@ -188,17 +173,10 @@
         VALUES_FILE="${{ steps.values.outputs.values_file }}"
 
         echo "📋 Release name: $RELEASE_NAME (converted from ${{ inputs.component_name }})"
-<<<<<<< HEAD
-
-        # Special case for Backstage OCI chart
-        if [ "${{ inputs.component_name }}" = "backstage" ] && [ -z "$REPO_URL" ]; then
-          echo "🔧 Deploying Backstage OCI chart: $CHART"
-=======
-        
+
         # Check if this is an OCI chart
         if [[ "$CHART" == oci://* ]]; then
           echo "🔧 Deploying OCI chart: $CHART"
->>>>>>> 9b927c5f
           if [ "${{ inputs.dry_run }}" = "true" ]; then
             echo "🔍 DRY RUN MODE"
             helm install "$RELEASE_NAME" "$CHART" \
@@ -236,19 +214,18 @@
             echo "✅ Successfully deployed ${{ inputs.component_name }} as $RELEASE_NAME"
           fi
         fi
-          
-          # Post-deployment steps for specific components
-          case "${{ inputs.component_name }}" in
-            "cert_manager")
-              echo "🔧 Applying ClusterIssuer for cert-manager..."
-              # Wait for cert-manager to be ready
-              kubectl wait --for=condition=ready pod -l app.kubernetes.io/name=cert-manager -n "${{ steps.parse.outputs.namespace }}" --timeout=300s
-              # Apply ClusterIssuer
-              kubectl apply -f infrastructure/platforms/networking/cert-manager/cluster-issuer.yaml
-              echo "✅ ClusterIssuer applied successfully"
-              ;;
-          esac
-        fi
+
+        # Post-deployment steps for specific components
+        case "${{ inputs.component_name }}" in
+          "cert_manager")
+            echo "🔧 Applying ClusterIssuer for cert-manager..."
+            # Wait for cert-manager to be ready
+            kubectl wait --for=condition=ready pod -l app.kubernetes.io/name=cert-manager -n "${{ steps.parse.outputs.namespace }}" --timeout=300s
+            # Apply ClusterIssuer
+            kubectl apply -f infrastructure/platforms/networking/cert-manager/cluster-issuer.yaml
+            echo "✅ ClusterIssuer applied successfully"
+            ;;
+        esac
 
     - name: Verify Deployment
       if: inputs.dry_run != 'true'
